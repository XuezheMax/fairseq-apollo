--- conflicted
+++ resolved
@@ -86,13 +86,13 @@
             num_groups = self.num_features
 
         self.register_buffer("prior_count", torch.tensor(prior_count, dtype=torch.int64))
-<<<<<<< HEAD
-        self.register_parameter("prior_mean", Parameter(torch.zeros(num_groups), requires_grad=True))
-        self.register_parameter("prior_logv", Parameter(torch.zeros(num_groups), requires_grad=True))
-=======
-        self.register_parameter("prior_mean", Parameter(torch.zeros(num_groups), requires_grad=(prior_count > 0)))
-        self.register_parameter("prior_logv", Parameter(torch.zeros(num_groups), requires_grad=(prior_count > 0)))
->>>>>>> bc981d9b
+        if prior_count > 0:
+            self.register_parameter("prior_mean", Parameter(torch.zeros(num_groups), requires_grad=True))
+            self.register_parameter("prior_logv", Parameter(torch.zeros(num_groups), requires_grad=True))
+        else:
+            self.register_buffer("prior_mean", torch.zeros(num_groups))
+            self.register_buffer("prior_logv", torch.zeros(num_groups))
+
         self.register_parameter("weight", Parameter(torch.zeros(num_features), requires_grad=True))
         self.register_parameter("bias", Parameter(torch.zeros(num_features), requires_grad=True))
         self.eps = eps
