# Copyright (c) Facebook, Inc. and its affiliates.
#
# This source code is licensed under the MIT license found in the
# LICENSE file in the root directory of this source tree.

import math
from typing import Any, Dict, List, Optional, Tuple, NamedTuple

import torch
import torch.nn as nn
from torch.nn import Parameter
from fairseq import options, utils
from fairseq.models import (
    FairseqEncoder,
    FairseqEncoderDecoderModel,
    FairseqIncrementalDecoder,
    register_model,
    register_model_architecture,
)
from fairseq.modules import (
    AdaptiveSoftmax,
    FairseqDropout,
    FairseqFeatureDropout,
    LayerDropModuleList,
    MultiheadAttention,
    LayerNorm,
    PositionalEmbedding,
    SinusoidalPositionalEmbedding,
    LunaDecoderLayer,
    LunaEncoderLayer,
)
from fairseq.modules.quant_noise import quant_noise as apply_quant_noise_
from torch import Tensor


DEFAULT_MAX_SOURCE_POSITIONS = 1024
DEFAULT_MAX_TARGET_POSITIONS = 1024

EncoderOut = NamedTuple(
    "EncoderOut",
    [
        ("encoder_out", Tensor),  # T x B x C
        ("encoder_projected_out", Tensor),  # L x B x C
        ("encoder_padding_mask", Optional[Tensor]),  # B x T
        ("encoder_projected_padding_mask", Optional[Tensor]),  # B x L
        ("encoder_embedding", Optional[Tensor]),  # B x T x C
        ("encoder_states", Optional[List[Tensor]]),  # List[T x B x C]
        ("src_tokens", Optional[Tensor]),  # B x T
        ("src_lengths", Optional[Tensor]),  # B x 1
    ],
)


@register_model("luna")
class LunaModel(FairseqEncoderDecoderModel):
    """

    Args:
        encoder (LunaEncoder): the encoder
        decoder (LunaDecoder): the decoder

    The Luna model provides the following named architectures and
    command-line arguments:

    .. argparse::
        :ref: fairseq.models.luna_parser
        :prog:
    """

    def __init__(self, args, encoder, decoder):
        super().__init__(encoder, decoder)
        self.args = args
        self.supports_align_args = True

    @staticmethod
    def add_args(parser):
        """Add model-specific arguments to the parser."""
        # fmt: off
        parser.add_argument('--activation-fn',
                            choices=utils.get_available_activation_fns(),
                            help='activation function to use')
        parser.add_argument('--dropout', type=float, metavar='D',
                            help='dropout probability')
        parser.add_argument('--word-dropout', type=float, metavar='D',
                            help='dropout probability of words')
        parser.add_argument('--attention-dropout', type=float, metavar='D',
                            help='dropout probability for attention weights')
        parser.add_argument('--activation-dropout', '--relu-dropout', type=float, metavar='D',
                            help='dropout probability after activation in FFN.')
        parser.add_argument('--encoder-embed-path', type=str, metavar='STR',
                            help='path to pre-trained encoder embedding')
        parser.add_argument('--encoder-embed-dim', type=int, metavar='N',
                            help='encoder embedding dimension')
        parser.add_argument('--encoder-ffn-embed-dim', type=int, metavar='N',
                            help='encoder embedding dimension for FFN')
        parser.add_argument('--encoder-layers', type=int, metavar='N',
                            help='num encoder layers')
        parser.add_argument('--encoder-attention-heads', type=int, metavar='N',
                            help='num encoder attention heads')
        parser.add_argument('--encoder-learned-pos', action='store_true',
                            help='use learned positional embeddings in the encoder')
        parser.add_argument('--encoder-normalize-before', action='store_true',
                            help='apply layernorm before each encoder block')
        parser.add_argument('--decoder-embed-path', type=str, metavar='STR',
                            help='path to pre-trained decoder embedding')
        parser.add_argument('--decoder-embed-dim', type=int, metavar='N',
                            help='decoder embedding dimension')
        parser.add_argument('--decoder-ffn-embed-dim', type=int, metavar='N',
                            help='decoder embedding dimension for FFN')
        parser.add_argument('--decoder-layers', type=int, metavar='N',
                            help='num decoder layers')
        parser.add_argument('--decoder-attention-heads', type=int, metavar='N',
                            help='num decoder attention heads')
        parser.add_argument('--decoder-learned-pos', action='store_true',
                            help='use learned positional embeddings in the decoder')
        parser.add_argument('--decoder-output-dim', type=int, metavar='N',
                            help='decoder output dimension (extra linear layer '
                                 'if different from decoder embed dim')
        parser.add_argument('--decoder-normalize-before', action='store_true',
                            help='apply layernorm before each decoder block')
        parser.add_argument('--projection-length', type=int, metavar='N',
                            help='projected length of encoder as key')
<<<<<<< HEAD
=======
        parser.add_argument('--fix-projection-length', action='store_true',
                            help='fix projection length for all input sequences')
>>>>>>> 7fbe5a2e
        parser.add_argument('--share-decoder-input-output-embed', action='store_true',
                            help='share decoder input and output embeddings')
        parser.add_argument('--share-all-embeddings', action='store_true',
                            help='share encoder, decoder and output embeddings'
                                 ' (requires shared dictionary and embed dim)')
        parser.add_argument('--no-token-positional-embeddings', default=False, action='store_true',
                            help='if set, disables positional embeddings (outside self attention)')
        parser.add_argument('--adaptive-softmax-cutoff', metavar='EXPR',
                            help='comma separated list of adaptive softmax cutoff points. '
                                 'Must be used with adaptive_loss criterion'),
        parser.add_argument('--adaptive-softmax-dropout', type=float, metavar='D',
                            help='sets adaptive softmax dropout for the tail projections')
        parser.add_argument('--no-scale-embedding', action='store_true',
                            help='if True, dont scale embeddings')
        parser.add_argument('--layernorm-embedding', action='store_true',
                            help='add layernorm to embedding')
        # args for "Reducing Transformer Depth on Demand with Structured Dropout" (Fan et al., 2019)
        parser.add_argument('--encoder-layerdrop', type=float, metavar='D', default=0,
                            help='LayerDrop probability for encoder')
        parser.add_argument('--decoder-layerdrop', type=float, metavar='D', default=0,
                            help='LayerDrop probability for decoder')
        parser.add_argument('--encoder-layers-to-keep', default=None,
                            help='which layers to *keep* when pruning as a comma-separated list')
        parser.add_argument('--decoder-layers-to-keep', default=None,
                            help='which layers to *keep* when pruning as a comma-separated list')
        # args for Training with Quantization Noise for Extreme Model Compression ({Fan*, Stock*} et al., 2020)
        parser.add_argument('--quant-noise-pq', type=float, metavar='D', default=0,
                            help='iterative PQ quantization noise at training time')
        parser.add_argument('--quant-noise-pq-block-size', type=int, metavar='D', default=8,
                            help='block size of quantization noise at training time')
        parser.add_argument('--quant-noise-scalar', type=float, metavar='D', default=0,
                            help='scalar quantization noise and scalar quantization at training time')
        # fmt: on

    @classmethod
    def build_model(cls, args, task):
        """Build a new model instance."""

        # make sure all arguments are present in older models
        base_architecture(args)

        if args.encoder_layers_to_keep:
            args.encoder_layers = len(args.encoder_layers_to_keep.split(","))
        if args.decoder_layers_to_keep:
            args.decoder_layers = len(args.decoder_layers_to_keep.split(","))

        if getattr(args, "max_source_positions", None) is None:
            args.max_source_positions = DEFAULT_MAX_SOURCE_POSITIONS
        if getattr(args, "max_target_positions", None) is None:
            args.max_target_positions = DEFAULT_MAX_TARGET_POSITIONS

        src_dict, tgt_dict = task.source_dictionary, task.target_dictionary

        if args.share_all_embeddings:
            if src_dict != tgt_dict:
                raise ValueError("--share-all-embeddings requires a joined dictionary")

            if args.encoder_embed_dim != args.decoder_embed_dim:
                raise ValueError("--share-all-embeddings requires --encoder-embed-dim to match --decoder-embed-dim")

            if args.decoder_embed_path and (args.decoder_embed_path != args.encoder_embed_path):
                raise ValueError("--share-all-embeddings not compatible with --decoder-embed-path")

            encoder_embed_tokens = cls.build_embedding(args, src_dict, args.encoder_embed_dim, args.encoder_embed_path)
            decoder_embed_tokens = encoder_embed_tokens
            args.share_decoder_input_output_embed = True
        else:
            encoder_embed_tokens = cls.build_embedding(args, src_dict, args.encoder_embed_dim, args.encoder_embed_path)
            decoder_embed_tokens = cls.build_embedding(args, tgt_dict, args.decoder_embed_dim, args.decoder_embed_path)

        encoder = cls.build_encoder(args, src_dict, encoder_embed_tokens)
        decoder = cls.build_decoder(args, tgt_dict, decoder_embed_tokens)
        return cls(args, encoder, decoder)

    @classmethod
    def build_embedding(cls, args, dictionary, embed_dim, path=None):
        num_embeddings = len(dictionary)
        padding_idx = dictionary.pad()

        emb = Embedding(num_embeddings, embed_dim, padding_idx)
        # if provided, load from preloaded dictionaries
        if path:
            embed_dict = utils.parse_embedding(path)
            utils.load_embedding(embed_dict, dictionary, emb)
        return emb

    @classmethod
    def build_encoder(cls, args, src_dict, embed_tokens):
        return LunaEncoder(args, src_dict, embed_tokens)

    @classmethod
    def build_decoder(cls, args, tgt_dict, embed_tokens):
        return LunaDecoder(args, tgt_dict, embed_tokens)

    # TorchScript doesn't support optional arguments with variable length (**kwargs).
    # Current workaround is to add union of all arguments in child classes.
    def forward(
        self,
        src_tokens,
        src_lengths,
        prev_output_tokens,
        return_all_hiddens: bool = False,
        features_only: bool = False,
        alignment_layer: Optional[int] = None,
        alignment_heads: Optional[int] = None,
    ):
        """
        Run the forward pass for an encoder-decoder model.

        Copied from the base class, but without ``**kwargs``,
        which are not supported by TorchScript.
        """
        encoder_out = self.encoder(src_tokens, src_lengths=src_lengths, return_all_hiddens=return_all_hiddens)
        decoder_out = self.decoder(
            prev_output_tokens,
            encoder_out=encoder_out,
            features_only=features_only,
            alignment_layer=alignment_layer,
            alignment_heads=alignment_heads,
            src_lengths=src_lengths,
            return_all_hiddens=return_all_hiddens,
        )
        return decoder_out

    # Since get_normalized_probs is in the Fairseq Model which is not scriptable,
    # I rewrite the get_normalized_probs from Base Class to call the
    # helper function in the Base Class.
    @torch.jit.export
    def get_normalized_probs(
        self,
        net_output: Tuple[Tensor, Optional[Dict[str, List[Optional[Tensor]]]]],
        log_probs: bool,
        sample: Optional[Dict[str, Tensor]] = None,
    ):
        """Get normalized probabilities (or log probs) from a net's output."""
        return self.get_normalized_probs_scriptable(net_output, log_probs, sample)


class LunaEncoder(FairseqEncoder):
    """
    Luna encoder consisting of *args.encoder_layers* layers. Each layer
    is a :class:`LunaEncoderLayer`.

    Args:
        args (argparse.Namespace): parsed command-line arguments
        dictionary (~fairseq.data.Dictionary): encoding dictionary
        embed_tokens (torch.nn.Embedding): input embedding
    """

    def __init__(self, args, dictionary, embed_tokens):
        super().__init__(dictionary)
        self.register_buffer("version", torch.Tensor([3]))

        self.dropout_module = FairseqDropout(args.dropout, module_name=self.__class__.__name__)
        self.dropword_module = FairseqFeatureDropout(args.word_dropout, module_name=self.__class__.__name__)
        self.encoder_layerdrop = args.encoder_layerdrop

        embed_dim = embed_tokens.embedding_dim
        assert embed_dim == args.encoder_embed_dim, 'encoder embedding dim mismatch.'
        self.padding_idx = embed_tokens.padding_idx
        self.max_source_positions = args.max_source_positions

        self.embed_tokens = embed_tokens

        self.embed_scale = 1.0 if args.no_scale_embedding else math.sqrt(embed_dim)

        self.embed_positions = (
            PositionalEmbedding(
                args.max_source_positions,
                embed_dim,
                self.padding_idx,
                learned=args.encoder_learned_pos,
            )
            if not args.no_token_positional_embeddings
            else None
        )

        assert not args.layernorm_embedding or not args.encoder_normalize_before

        if args.layernorm_embedding:
            self.layernorm_embedding = LayerNorm(embed_dim)
            self.layernorm_porjected_embedding = LayerNorm(embed_dim)
        else:
            self.layernorm_embedding = None
            self.layernorm_porjected_embedding = None

        self.proj_len = args.projection_length
<<<<<<< HEAD
=======
        self.dynamic_projection = not args.fix_projection_length
>>>>>>> 7fbe5a2e
        self.projected_embeddings = Parameter(torch.Tensor(self.proj_len, embed_dim))
        nn.init.normal_(self.projected_embeddings, mean=0., std=embed_dim ** -0.5)
        if not args.no_token_positional_embeddings and not args.encoder_learned_pos:
            projected_positions = get_sinusoidal_positional_embedding(self.proj_len, embed_dim)
        else:
            projected_positions = None
        self.register_buffer('projected_positions', projected_positions)

        self.normalize_before = args.encoder_normalize_before
        self.init_layer = self.build_init_attn_layer(embed_dim, args)
        self.init_layer_norm = LayerNorm(embed_dim)

        if self.encoder_layerdrop > 0.0:
            self.layers = LayerDropModuleList(p=self.encoder_layerdrop)
        else:
            self.layers = nn.ModuleList([])
        self.layers.extend([self.build_encoder_layer(i, args) for i in range(args.encoder_layers)])
        self.num_layers = len(self.layers)

        if args.encoder_normalize_before:
            self.layer_norm = LayerNorm(embed_dim)
            self.proj_layer_norm = LayerNorm(embed_dim)
        else:
            self.layer_norm = None
            self.proj_layer_norm = None

    def build_init_attn_layer(self, embed_dim, args):
        return MultiheadAttention(
            embed_dim,
            args.encoder_attention_heads,
            dropout=args.attention_dropout,
            self_attention=False,
            encoder_decoder_attention=False,
            q_noise=getattr(args, "quant_noise_pq", 0),
            qn_block_size=getattr(args, "quant_noise_pq_block_size", 8),
        )

    def build_encoder_layer(self, layer_id, args):
        return LunaEncoderLayer(args, layer_id)

    def forward_embedding(self, src_tokens):
        # embed tokens and positions
        x = embed = self.embed_scale * self.embed_tokens(src_tokens)
        x = self.dropword_module(x)
        if self.embed_positions is not None:
            x = x + self.embed_positions(src_tokens)
        if self.layernorm_embedding is not None:
            x = self.layernorm_embedding(x)

        return x, embed

    def forward_projected_embedding(self, src_lengths):
        max_len = src_lengths.max()
        px = proj_embed = self.embed_scale * self.projected_embeddings[:max_len]
        if self.projected_positions is not None:
            px = px + self.projected_positions[:max_len]
        if self.layernorm_porjected_embedding is not None:
            px = self.layernorm_porjected_embedding(px)

        return px, proj_embed

    def forward(self, src_tokens, src_lengths, return_all_hiddens: bool = False):
        """
        Args:
            src_tokens (LongTensor): tokens in the source language of shape
                `(batch, src_len)`
            src_lengths (torch.LongTensor): lengths of each source sentence of
                shape `(batch)`
            return_all_hiddens (bool, optional): also return all of the
                intermediate hidden states (default: False).

        Returns:
            namedtuple:
                - **encoder_out** (Tensor): the last encoder layer's output of
                  shape `(src_len, batch, embed_dim)`
                - **encoder_padding_mask** (ByteTensor): the positions of
                  padding elements of shape `(batch, src_len)`
                - **encoder_embedding** (Tensor): the (scaled) embedding lookup
                  of shape `(batch, src_len, embed_dim)`
                - **encoder_states** (List[Tensor]): all intermediate
                  hidden states of shape `(src_len, batch, embed_dim)`.
                  Only populated if *return_all_hiddens* is True.
        """
        x, encoder_embedding = self.forward_embedding(src_tokens)
        px, projected_embedding = self.forward_projected_embedding(src_lengths)

        bsz = x.size(0)
        len, dim = px.size()

        # B x T x C -> T x B x C
        x = x.transpose(0, 1)
        # L x C -> L x B x C
        px = px.unsqueeze(1).expand(len, bsz, dim)

        x = self.dropout_module(x)
        px = self.dropout_module(px)

        # compute padding mask
        encoder_padding_mask = src_tokens.eq(self.padding_idx)
        pidx= torch.arange(len).unsqueeze(0).to(x.device)
        encoder_projected_padding_mask = pidx.ge(src_lengths.unsqueeze(1))

        # init attention layer
        presidual = px
        if self.normalize_before:
            px = self.init_layer_norm(px)

        px, _ = self.init_layer(query=px, key=x, value=x,
                               key_padding_mask=encoder_padding_mask)

        px = self.dropout_module(px)
        px = presidual + px
        if not self.normalize_before:
            px = self.init_layer_norm(px)

        # encoder layers
        encoder_states = [] if return_all_hiddens else None
        for layer in self.layers:
            x, px = layer(x, px, encoder_padding_mask, encoder_projected_padding_mask)
            if return_all_hiddens:
                assert encoder_states is not None
                encoder_states.append((x, px))

        if self.layer_norm is not None:
            x = self.layer_norm(x)
            px = self.proj_layer_norm(px)

        return EncoderOut(
            encoder_out=x,  # T x B x C
            encoder_projected_out=px,  # L x B x C
            encoder_padding_mask=encoder_padding_mask,  # B x T
            encoder_projected_padding_mask=encoder_projected_padding_mask,  # B x L
            encoder_embedding=encoder_embedding,  # B x T x C
            encoder_states=encoder_states,  # List[T x B x C]
            src_tokens=None,
            src_lengths=None,
        )

    @torch.jit.export
    def reorder_encoder_out(self, encoder_out: EncoderOut, new_order):
        """
        Reorder encoder output according to *new_order*.

        Args:
            encoder_out: output from the ``forward()`` method
            new_order (LongTensor): desired order

        Returns:
            *encoder_out* rearranged according to *new_order*
        """
        """
        Since encoder_padding_mask and encoder_embedding are both of type
        Optional[Tensor] in EncoderOut, they need to be copied as local
        variables for Torchscript Optional refinement
        """
        encoder_padding_mask: Optional[Tensor] = encoder_out.encoder_padding_mask
        encoder_projected_padding_mask: Optional[Tensor] = encoder_out.encoder_projected_padding_mask
        encoder_embedding: Optional[Tensor] = encoder_out.encoder_embedding

        new_encoder_out = (
            encoder_out.encoder_out
            if encoder_out.encoder_out is None
            else encoder_out.encoder_out.index_select(1, new_order)
        )
        new_encoder_projected_out = (
            encoder_out.encoder_projected_out
            if encoder_out.encoder_projected_out is None
            else encoder_out.encoder_projected_out.index_select(1, new_order)
        )
        new_encoder_padding_mask = (
            encoder_padding_mask
            if encoder_padding_mask is None
            else encoder_padding_mask.index_select(0, new_order)
        )
        new_encoder_projected_padding_mask = (
            encoder_projected_padding_mask
            if encoder_projected_padding_mask is None
            else encoder_projected_padding_mask.index_select(0, new_order)
        )
        new_encoder_embedding = (
            encoder_embedding
            if encoder_embedding is None
            else encoder_embedding.index_select(0, new_order)
        )

        src_tokens = encoder_out.src_tokens
        if src_tokens is not None:
            src_tokens = src_tokens.index_select(0, new_order)

        src_lengths = encoder_out.src_lengths
        if src_lengths is not None:
            src_lengths = src_lengths.index_select(0, new_order)

        encoder_states = encoder_out.encoder_states
        if encoder_states is not None:
            for idx, state in enumerate(encoder_states):
                encoder_states[idx] = state.index_select(1, new_order)

        return EncoderOut(
            encoder_out=new_encoder_out,  # T x B x C
            encoder_projected_out=new_encoder_projected_out, # L x B x C
            encoder_padding_mask=new_encoder_padding_mask,  # B x T
            encoder_projected_padding_mask=new_encoder_projected_padding_mask,  # B x L
            encoder_embedding=new_encoder_embedding,  # B x T x C
            encoder_states=encoder_states,  # List[T x B x C]
            src_tokens=src_tokens,  # B x T
            src_lengths=src_lengths,  # B x 1
        )

    def max_positions(self):
        """Maximum input length supported by the encoder."""
        if self.embed_positions is None:
            return self.max_source_positions
        return min(self.max_source_positions, self.embed_positions.max_positions)

    def upgrade_state_dict_named(self, state_dict, name):
        """Upgrade a (possibly old) state dict for new versions of fairseq."""
        if isinstance(self.embed_positions, SinusoidalPositionalEmbedding):
            weights_key = "{}.embed_positions.weights".format(name)
            if weights_key in state_dict:
                print("deleting {0}".format(weights_key))
                del state_dict[weights_key]
            state_dict[
                "{}.embed_positions._float_tensor".format(name)
            ] = torch.FloatTensor(1)
        for i in range(self.num_layers):
            # update layer norms
            self.layers[i].upgrade_state_dict_named(
                state_dict, "{}.layers.{}".format(name, i)
            )

        version_key = "{}.version".format(name)
        if utils.item(state_dict.get(version_key, torch.Tensor([1]))[0]) < 2:
            # earlier checkpoints did not normalize after the stack of layers
            self.layer_norm = None
            self.normalize = False
            state_dict[version_key] = torch.Tensor([1])
        return state_dict


class LunaDecoder(FairseqIncrementalDecoder):
    """
    Luna decoder consisting of *args.decoder_layers* layers. Each layer
    is a :class:`LunaDecoderLayer`.

    Args:
        args (argparse.Namespace): parsed command-line arguments
        dictionary (~fairseq.data.Dictionary): decoding dictionary
        embed_tokens (torch.nn.Embedding): output embedding
    """

    def __init__(self, args, dictionary, embed_tokens):
        self.args = args
        super().__init__(dictionary)
        self.register_buffer("version", torch.Tensor([3]))
        self._future_mask = torch.empty(0)

        self.dropout_module = FairseqDropout(args.dropout, module_name=self.__class__.__name__)
        self.dropword_module = FairseqFeatureDropout(args.word_dropout, module_name=self.__class__.__name__)
        self.decoder_layerdrop = args.decoder_layerdrop
        self.share_input_output_embed = args.share_decoder_input_output_embed

        input_embed_dim = embed_tokens.embedding_dim
        embed_dim = args.decoder_embed_dim
        self.output_embed_dim = args.decoder_output_dim

        self.padding_idx = embed_tokens.padding_idx
        self.max_target_positions = args.max_target_positions

        self.embed_tokens = embed_tokens

        self.embed_scale = 1.0 if args.no_scale_embedding else math.sqrt(embed_dim)

        self.project_in_dim = (
            Linear(input_embed_dim, embed_dim, bias=False)
            if embed_dim != input_embed_dim
            else None
        )

        self.embed_positions = (
            PositionalEmbedding(
                args.max_target_positions,
                embed_dim,
                self.padding_idx,
                learned=args.decoder_learned_pos,
            )
            if not args.no_token_positional_embeddings
            else None
        )

        assert not args.layernorm_embedding or not args.decoder_normalize_before

        if args.layernorm_embedding:
            self.layernorm_embedding = LayerNorm(embed_dim)
        else:
            self.layernorm_embedding = None

        if self.decoder_layerdrop > 0.0:
            self.layers = LayerDropModuleList(p=self.decoder_layerdrop)
        else:
            self.layers = nn.ModuleList([])
        self.layers.extend([self.build_decoder_layer(i, args) for i in range(args.decoder_layers)])
        self.num_layers = len(self.layers)

        if args.decoder_normalize_before:
            self.layer_norm = LayerNorm(embed_dim)
        else:
            self.layer_norm = None

        self.project_out_dim = (
            Linear(embed_dim, self.output_embed_dim, bias=False)
            if embed_dim != self.output_embed_dim and not args.tie_adaptive_weights else None
        )

        self.adaptive_softmax = None
        self.output_projection = None
        if args.adaptive_softmax_cutoff is not None:
            self.adaptive_softmax = AdaptiveSoftmax(
                len(dictionary),
                self.output_embed_dim,
                options.eval_str_list(args.adaptive_softmax_cutoff, type=int),
                dropout=args.adaptive_softmax_dropout,
                adaptive_inputs=embed_tokens if args.tie_adaptive_weights else None,
                factor=args.adaptive_softmax_factor,
                tie_proj=args.tie_adaptive_proj,
            )
        elif self.share_input_output_embed:
            self.output_projection = nn.Linear(
                self.embed_tokens.weight.shape[1],
                self.embed_tokens.weight.shape[0],
                bias=False,
            )
            self.output_projection.weight = self.embed_tokens.weight
        else:
            self.output_projection = nn.Linear(
                self.output_embed_dim, len(dictionary), bias=False
            )
            nn.init.normal_(
                self.output_projection.weight, mean=0, std=self.output_embed_dim ** -0.5
            )

    def build_decoder_layer(self, layer_id, args):
        return LunaDecoderLayer(args, layer_id)

    def forward(
        self,
        prev_output_tokens,
        encoder_out: Optional[EncoderOut] = None,
        incremental_state: Optional[Dict[str, Dict[str, Optional[Tensor]]]] = None,
        features_only: bool = False,
        alignment_layer: Optional[int] = None,
        alignment_heads: Optional[int] = None,
        src_lengths: Optional[Any] = None,
        return_all_hiddens: bool = False,
    ):
        """
        Args:
            prev_output_tokens (LongTensor): previous decoder outputs of shape
                `(batch, tgt_len)`, for teacher forcing
            encoder_out (optional): output from the encoder, used for
                encoder-side attention
            incremental_state (dict): dictionary used for storing state during
                :ref:`Incremental decoding`
            features_only (bool, optional): only return features without
                applying output layer (default: False).

        Returns:
            tuple:
                - the decoder's output of shape `(batch, tgt_len, vocab)`
                - a dictionary with any model-specific outputs
        """
        x, extra = self.extract_features(
            prev_output_tokens,
            encoder_out=encoder_out,
            incremental_state=incremental_state,
            alignment_layer=alignment_layer,
            alignment_heads=alignment_heads,
        )
        if not features_only:
            x = self.output_layer(x)
        return x, extra

    def extract_features(
        self,
        prev_output_tokens,
        encoder_out: Optional[EncoderOut] = None,
        incremental_state: Optional[Dict[str, Dict[str, Optional[Tensor]]]] = None,
        full_context_alignment: bool = False,
        alignment_layer: Optional[int] = None,
        alignment_heads: Optional[int] = None,
    ):
        return self.extract_features_scriptable(
            prev_output_tokens,
            encoder_out,
            incremental_state,
            full_context_alignment,
            alignment_layer,
            alignment_heads,
        )

    """
    A scriptable subclass of this class has an extract_features method and calls
    super().extract_features, but super() is not supported in torchscript. Aa copy of
    this function is made to be used in the subclass instead.
    """

    def extract_features_scriptable(
        self,
        prev_output_tokens,
        encoder_out: Optional[EncoderOut] = None,
        incremental_state: Optional[Dict[str, Dict[str, Optional[Tensor]]]] = None,
        full_context_alignment: bool = False,
        alignment_layer: Optional[int] = None,
        alignment_heads: Optional[int] = None,
    ):
        """
        Similar to *forward* but only return features.

        Includes several features from "Jointly Learning to Align and
        Translate with Transformer Models" (Garg et al., EMNLP 2019).

        Args:
            full_context_alignment (bool, optional): don't apply
                auto-regressive mask to self-attention (default: False).
            alignment_layer (int, optional): return mean alignment over
                heads at this layer (default: last layer).
            alignment_heads (int, optional): only average alignment over
                this many heads (default: all heads).

        Returns:
            tuple:
                - the decoder's features of shape `(batch, tgt_len, embed_dim)`
                - a dictionary with any model-specific outputs
        """
        if alignment_layer is None:
            alignment_layer = self.num_layers - 1

        # embed positions
        positions = (
            self.embed_positions(prev_output_tokens, incremental_state=incremental_state)
            if self.embed_positions is not None
            else None
        )

        if incremental_state is not None:
            prev_output_tokens = prev_output_tokens[:, -1:]
            if positions is not None:
                positions = positions[:, -1:]

        # embed tokens and positions
        x = self.embed_tokens(prev_output_tokens) * self.embed_scale
        x = self.dropword_module(x)
        if self.project_in_dim is not None:
            x = self.project_in_dim(x)
        if positions is not None:
            x = x + positions

        if self.layernorm_embedding is not None:
            x = self.layernorm_embedding(x)

        # B x T x C -> T x B x C
        x = x.transpose(0, 1)
        x = self.dropout_module(x)

        self_attn_padding_mask: Optional[Tensor] = None
        if prev_output_tokens.eq(self.padding_idx).any():
            self_attn_padding_mask = prev_output_tokens.eq(self.padding_idx)

        # decoder layers
        attn: Optional[Tensor] = None
        inner_states: List[Optional[Tensor]] = [x]
        for idx, layer in enumerate(self.layers):
            x, layer_attn, _ = layer(x, encoder_out.encoder_projected_out,
                                     encoder_out.encoder_projected_padding_mask,
                                     incremental_state,
                                     self_attn_padding_mask=self_attn_padding_mask,
                                     need_attn=bool(idx == alignment_layer),
                                     need_head_weights=bool(idx == alignment_layer))
            inner_states.append(x)
            if layer_attn is not None and idx == alignment_layer:
                attn = layer_attn.float().to(x)

        if attn is not None:
            if alignment_heads is not None:
                attn = attn[:alignment_heads]

            # average probabilities over heads
            attn = attn.mean(dim=0)

        if self.layer_norm is not None:
            x = self.layer_norm(x)

        # T x B x C -> B x T x C
        x = x.transpose(0, 1)
        if self.project_out_dim is not None:
            x = self.project_out_dim(x)

        return x, {"attn": [attn], "inner_states": inner_states}

    def output_layer(self, features):
        """Project features to the vocabulary size."""
        if self.adaptive_softmax is None:
            # project back to size of vocabulary
            return self.output_projection(features)
        else:
            return features

    def max_positions(self):
        """Maximum output length supported by the decoder."""
        if self.embed_positions is None:
            return self.max_target_positions
        return min(self.max_target_positions, self.embed_positions.max_positions)

    def buffered_future_mask(self, tensor):
        dim = tensor.size(0)
        # self._future_mask.device != tensor.device is not working in TorchScript. This is a workaround.
        if (
            self._future_mask.size(0) == 0
            or (not self._future_mask.device == tensor.device)
            or self._future_mask.size(0) < dim
        ):
            self._future_mask = torch.triu(
                utils.fill_with_neg_inf(torch.zeros([dim, dim])), 1
            )
        self._future_mask = self._future_mask.to(tensor)
        return self._future_mask[:dim, :dim]

    def upgrade_state_dict_named(self, state_dict, name):
        """Upgrade a (possibly old) state dict for new versions of fairseq."""
        if isinstance(self.embed_positions, SinusoidalPositionalEmbedding):
            weights_key = "{}.embed_positions.weights".format(name)
            if weights_key in state_dict:
                del state_dict[weights_key]
            state_dict[
                "{}.embed_positions._float_tensor".format(name)
            ] = torch.FloatTensor(1)

        if f"{name}.output_projection.weight" not in state_dict:
            if self.share_input_output_embed:
                embed_out_key = f"{name}.embed_tokens.weight"
            else:
                embed_out_key = f"{name}.embed_out"
            if embed_out_key in state_dict:
                state_dict[f"{name}.output_projection.weight"] = state_dict[
                    embed_out_key
                ]
                if not self.share_input_output_embed:
                    del state_dict[embed_out_key]

        for i in range(self.num_layers):
            # update layer norms
            layer_norm_map = {
                "0": "self_attn_layer_norm",
                "1": "encoder_attn_layer_norm",
                "2": "final_layer_norm",
            }
            for old, new in layer_norm_map.items():
                for m in ("weight", "bias"):
                    k = "{}.layers.{}.layer_norms.{}.{}".format(name, i, old, m)
                    if k in state_dict:
                        state_dict[
                            "{}.layers.{}.{}.{}".format(name, i, new, m)
                        ] = state_dict[k]
                        del state_dict[k]

        return state_dict


def Embedding(num_embeddings, embedding_dim, padding_idx):
    m = nn.Embedding(num_embeddings, embedding_dim, padding_idx=padding_idx)
    nn.init.normal_(m.weight, mean=0, std=embedding_dim ** -0.5)
    nn.init.constant_(m.weight[padding_idx], 0)
    return m


def Linear(in_features, out_features, bias=True):
    m = nn.Linear(in_features, out_features, bias)
    nn.init.xavier_uniform_(m.weight)
    if bias:
        nn.init.constant_(m.bias, 0.0)
    return m


def get_sinusoidal_positional_embedding(length, embed_dim):
    half_dim = embed_dim // 2
    emb = math.log(10000) / (half_dim - 1)
    emb = torch.exp(torch.arange(half_dim, dtype=torch.float) * -emb)
    emb = torch.arange(length, dtype=torch.float).unsqueeze(1) * emb.unsqueeze(0)
    emb = torch.cat([torch.sin(emb), torch.cos(emb)], dim=1).view(length, -1)
    if embed_dim % 2 == 1:
        emb = torch.cat([emb, torch.zeros(length, 1)], dim=1)
    return emb


@register_model_architecture("luna", "luna")
def base_architecture(args):
    args.encoder_embed_path = getattr(args, "encoder_embed_path", None)
    args.encoder_embed_dim = getattr(args, "encoder_embed_dim", 512)
    args.encoder_ffn_embed_dim = getattr(args, "encoder_ffn_embed_dim", 2048)
    args.encoder_layers = getattr(args, "encoder_layers", 6)
    args.encoder_attention_heads = getattr(args, "encoder_attention_heads", 8)
    args.encoder_learned_pos = getattr(args, "encoder_learned_pos", False)
    args.encoder_normalize_before = getattr(args, "encoder_normalize_before", False)

    args.decoder_embed_path = getattr(args, "decoder_embed_path", None)
    args.decoder_embed_dim = getattr(args, "decoder_embed_dim", args.encoder_embed_dim)
    args.decoder_ffn_embed_dim = getattr(args, "decoder_ffn_embed_dim", args.encoder_ffn_embed_dim)
    args.decoder_layers = getattr(args, "decoder_layers", 6)
    args.decoder_attention_heads = getattr(args, "decoder_attention_heads", 8)
    args.decoder_learned_pos = getattr(args, "decoder_learned_pos", False)
    args.decoder_normalize_before = getattr(args, "decoder_normalize_before", False)

    args.projection_length = getattr(args, 'projection_length', 32)
<<<<<<< HEAD
=======
    args.fix_projection_length = getattr(args, "fix_projection_length", False)
>>>>>>> 7fbe5a2e

    args.attention_dropout = getattr(args, "attention_dropout", 0.0)
    args.activation_dropout = getattr(args, "activation_dropout", 0.0)
    args.activation_fn = getattr(args, "activation_fn", "relu")
    args.dropout = getattr(args, "dropout", 0.1)
    args.word_dropout = getattr(args, "word_dropout", 0.0)
    args.adaptive_softmax_cutoff = getattr(args, "adaptive_softmax_cutoff", None)
    args.adaptive_softmax_dropout = getattr(args, "adaptive_softmax_dropout", 0)
    args.layernorm_embedding = getattr(args, "layernorm_embedding", False)

    args.share_decoder_input_output_embed = getattr(args, "share_decoder_input_output_embed", False)
    args.share_all_embeddings = getattr(args, "share_all_embeddings", False)
    args.no_token_positional_embeddings = getattr( args, "no_token_positional_embeddings", False)
    args.adaptive_input = getattr(args, "adaptive_input", False)

    args.decoder_output_dim = getattr(args, "decoder_output_dim", args.decoder_embed_dim)
    args.decoder_input_dim = getattr(args, "decoder_input_dim", args.decoder_embed_dim)

    args.no_scale_embedding = getattr(args, "no_scale_embedding", False)
    args.tie_adaptive_weights = getattr(args, "tie_adaptive_weights", False)<|MERGE_RESOLUTION|>--- conflicted
+++ resolved
@@ -120,11 +120,8 @@
                             help='apply layernorm before each decoder block')
         parser.add_argument('--projection-length', type=int, metavar='N',
                             help='projected length of encoder as key')
-<<<<<<< HEAD
-=======
         parser.add_argument('--fix-projection-length', action='store_true',
                             help='fix projection length for all input sequences')
->>>>>>> 7fbe5a2e
         parser.add_argument('--share-decoder-input-output-embed', action='store_true',
                             help='share decoder input and output embeddings')
         parser.add_argument('--share-all-embeddings', action='store_true',
@@ -312,10 +309,7 @@
             self.layernorm_porjected_embedding = None
 
         self.proj_len = args.projection_length
-<<<<<<< HEAD
-=======
         self.dynamic_projection = not args.fix_projection_length
->>>>>>> 7fbe5a2e
         self.projected_embeddings = Parameter(torch.Tensor(self.proj_len, embed_dim))
         nn.init.normal_(self.projected_embeddings, mean=0., std=embed_dim ** -0.5)
         if not args.no_token_positional_embeddings and not args.encoder_learned_pos:
@@ -929,11 +923,8 @@
     args.decoder_normalize_before = getattr(args, "decoder_normalize_before", False)
 
     args.projection_length = getattr(args, 'projection_length', 32)
-<<<<<<< HEAD
-=======
     args.fix_projection_length = getattr(args, "fix_projection_length", False)
->>>>>>> 7fbe5a2e
-
+    
     args.attention_dropout = getattr(args, "attention_dropout", 0.0)
     args.activation_dropout = getattr(args, "activation_dropout", 0.0)
     args.activation_fn = getattr(args, "activation_fn", "relu")
